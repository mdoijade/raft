/*
 * Copyright (c) 2021-2023, NVIDIA CORPORATION.
 *
 * Licensed under the Apache License, Version 2.0 (the "License");
 * you may not use this file except in compliance with the License.
 * You may obtain a copy of the License at
 *
 *     http://www.apache.org/licenses/LICENSE-2.0
 *
 * Unless required by applicable law or agreed to in writing, software
 * distributed under the License is distributed on an "AS IS" BASIS,
 * WITHOUT WARRANTIES OR CONDITIONS OF ANY KIND, either express or implied.
 * See the License for the specific language governing permissions and
 * limitations under the License.
 */

#pragma once

<<<<<<< HEAD
#include <limits>
#include <raft/core/kvp.hpp>
#include <raft/distance/detail/distance_ops/l2_exp.cuh>
#include <raft/distance/detail/fused_distance_nn/cutlass_base.cuh>
#include <raft/distance/detail/pairwise_distance_base.cuh>
#include <raft/linalg/contractions.cuh>
#include <raft/util/cuda_utils.cuh>
#include <stdint.h>
=======
#include <cstddef>                                          // size_t
#include <limits>                                           // std::numeric_limits
#include <raft/core/kvp.hpp>                                // raft::KeyValuePair
#include <raft/core/operators.hpp>                          // raft::identity_op
#include <raft/distance/detail/distance_ops/l2_exp.cuh>     // ops::l2_exp_distance_op
#include <raft/distance/detail/pairwise_distance_base.cuh>  // PairwiseDistances
#include <raft/linalg/contractions.cuh>                     // Policy
#include <raft/util/cuda_utils.cuh>                         // raft::ceildiv, raft::shfl
>>>>>>> 082be6ec

namespace raft {
namespace distance {

namespace detail {

template <typename LabelT, typename DataT>
struct KVPMinReduceImpl {
  typedef raft::KeyValuePair<LabelT, DataT> KVP;
  DI KVP operator()(LabelT rit, const KVP& a, const KVP& b) { return b.value < a.value ? b : a; }
  DI KVP operator()(const KVP& a, const KVP& b) { return b.value < a.value ? b : a; }

};  // KVPMinReduce

template <typename LabelT, typename DataT>
struct MinAndDistanceReduceOpImpl {
  typedef typename raft::KeyValuePair<LabelT, DataT> KVP;
  DI void operator()(LabelT rid, KVP* out, const KVP& other) const
  {
    if (other.value < out->value) {
      out->key   = other.key;
      out->value = other.value;
    }
  }

  DI void operator()(LabelT rid, DataT* out, const KVP& other) const
  {
    if (other.value < *out) { *out = other.value; }
  }

  DI void operator()(LabelT rid, DataT* out, const DataT& other) const
  {
    if (other < *out) { *out = other; }
  }

  DI void init(DataT* out, DataT maxVal) const { *out = maxVal; }
  DI void init(KVP* out, DataT maxVal) const
  {
    out->value = maxVal;
  }

  DI void init_key(DataT& out, LabelT idx) const { return; }
  DI void init_key(KVP& out, LabelT idx) const { out.key = idx; }

  DI DataT get_value(KVP& out) const
  {
    return out.value;;
  }
  DI DataT get_value(DataT& out) const
  {
    return out;
  }
};

template <typename LabelT, typename DataT>
struct MinReduceOpImpl {
  typedef typename raft::KeyValuePair<LabelT, DataT> KVP;
  DI void operator()(LabelT rid, DataT* out, const KVP& other)
  {
    if (other.value < *out) { *out = other.value; }
  }

  DI void init(DataT* out, DataT maxVal) { *out = maxVal; }
};

template <typename DataT, typename OutT, typename IdxT, typename ReduceOpT>
__global__ void initKernel(OutT* min, IdxT m, DataT maxVal, ReduceOpT redOp)
{
  auto tid = IdxT(blockIdx.x) * blockDim.x + threadIdx.x;
  if (tid < m) { redOp.init(min + tid, maxVal); }
}

template <typename DataT, typename OutT, typename IdxT, typename ReduceOpT>
void initialize(OutT* min, IdxT m, DataT maxVal, ReduceOpT redOp, cudaStream_t stream)
{
  auto blks = raft::ceildiv(m, 256);
  initKernel<DataT, OutT, IdxT><<<blks, 256, 0, stream>>>(min, m, maxVal, redOp);
}

// TODO: specialize this function for MinAndDistanceReduceOp<int, float>
// with atomicCAS of 64 bit which will eliminate mutex and shfls
template <typename P, typename OutT, typename IdxT, typename KVPair, typename ReduceOpT>
DI void updateReducedVal(
  int* mutex, OutT* min, KVPair* val, ReduceOpT red_op, IdxT m, IdxT gridStrideY)
{
  const auto lid      = threadIdx.x % raft::WarpSize;
  const auto accrowid = threadIdx.x / P::AccThCols;

  // Update each output row in order within a warp. This will resolve hang
  // issues with pre-Volta architectures
#pragma unroll
  for (int j = 0; j < (raft::WarpSize / P::AccThCols); j++) {
    if (lid == j * P::AccThCols) {
#pragma unroll
      for (int i = 0; i < P::AccRowsPerTh; ++i) {
        auto rid = gridStrideY + accrowid + i * P::AccThRows;
        if (rid < m) {
          auto value = val[i];
          while (atomicCAS(mutex + rid, 0, 1) == 1)
            ;
          __threadfence();
          red_op(rid, min + rid, value);
          __threadfence();
          atomicCAS(mutex + rid, 1, 0);
        }
      }
    }
  }
}

template <typename DataT,
          typename OutT,
          typename IdxT,
          typename P,
          typename ReduceOpT,
          typename KVPReduceOpT,
          typename OpT,
          typename FinalLambda>
__global__ __launch_bounds__(P::Nthreads, 2) void fusedL2NNkernel(OutT* min,
                                                                  const DataT* x,
                                                                  const DataT* y,
                                                                  const DataT* xn,
                                                                  const DataT* yn,
                                                                  IdxT m,
                                                                  IdxT n,
                                                                  IdxT k,
                                                                  DataT maxVal,
                                                                  int* mutex,
                                                                  ReduceOpT redOp,
                                                                  KVPReduceOpT pairRedOp,
                                                                  OpT distance_op,
                                                                  FinalLambda fin_op)
{
  extern __shared__ char smem[];

  typedef KeyValuePair<IdxT, DataT> KVPair;
  KVPair val[P::AccRowsPerTh];
#pragma unroll
  for (int i = 0; i < P::AccRowsPerTh; ++i) {
    val[i] = {0, maxVal};
  }

  // epilogue operation lambda for final value calculation
  auto epilog_lambda = [n, pairRedOp, &val, maxVal] __device__(
                         DataT acc[P::AccRowsPerTh][P::AccColsPerTh],
                         DataT * regxn,
                         DataT * regyn,
                         IdxT gridStrideX,
                         IdxT gridStrideY) {
    KVPReduceOpT pairRed_op(pairRedOp);

    // intra thread reduce
    const auto acccolid = threadIdx.x % P::AccThCols;
    const auto accrowid = threadIdx.x / P::AccThCols;
#pragma unroll
    for (int i = 0; i < P::AccRowsPerTh; ++i) {
#pragma unroll
      for (int j = 0; j < P::AccColsPerTh; ++j) {
        auto tmpkey = acccolid + j * P::AccThCols + gridStrideX;
        KVPair tmp  = {tmpkey, acc[i][j]};
        if (tmpkey < n) {
          val[i] = pairRed_op(accrowid + i * P::AccThRows + gridStrideY, tmp, val[i]);
        }
      }
    }
  };

  auto rowEpilog_lambda =
    [m, mutex, min, pairRedOp, redOp, &val, maxVal] __device__(IdxT gridStrideY) {
      KVPReduceOpT pairRed_op(pairRedOp);
      ReduceOpT red_op(redOp);

      const auto accrowid = threadIdx.x / P::AccThCols;
      const auto lid      = raft::laneId();

    // reduce
#pragma unroll
      for (int i = 0; i < P::AccRowsPerTh; ++i) {
#pragma unroll
        for (int j = P::AccThCols / 2; j > 0; j >>= 1) {
          // Actually, the srcLane (lid +j) should be (lid +j) % P:AccThCols,
          // but the shfl op applies the modulo internally.
          auto tmpkey   = raft::shfl(val[i].key, lid + j, P::AccThCols);
          auto tmpvalue = raft::shfl(val[i].value, lid + j, P::AccThCols);
          KVPair tmp    = {tmpkey, tmpvalue};
          val[i]        = pairRed_op(accrowid + i * P::AccThRows + gridStrideY, tmp, val[i]);
        }
      }

      updateReducedVal<P, OutT, IdxT, KVPair, ReduceOpT>(mutex, min, val, red_op, m, gridStrideY);

    // reset the val array.
#pragma unroll
      for (int i = 0; i < P::AccRowsPerTh; ++i) {
        val[i] = {0, maxVal};
      }
    };

  IdxT lda = k, ldb = k, ldd = n;
  constexpr bool row_major = true;
  constexpr bool write_out = false;
  PairwiseDistances<DataT,
                    DataT,  // OutT (unused in PairwiseDistances)
                    IdxT,
                    P,
                    decltype(distance_op),
                    decltype(epilog_lambda),
                    FinalLambda,
                    decltype(rowEpilog_lambda),
                    row_major,
                    write_out>
    obj(x,
        y,
        m,
        n,
        k,
        lda,
        ldb,
        ldd,
        xn,
        yn,
        nullptr,  // Output pointer
        smem,
        distance_op,
        epilog_lambda,
        fin_op,
        rowEpilog_lambda);
  obj.run();
}

// cg::reduce functor for FusedL2NN used in its cutlass version
// to output the min distance value & key(loc id).
template <typename AccType, typename Index, typename OutType>
struct kvp_cg_min_reduce_op {
  typedef typename raft::KeyValuePair<Index, AccType> KVP;

  __host__ __device__ kvp_cg_min_reduce_op() noexcept {};

  using AccTypeT = AccType;
  using IndexT   = Index;
  // functor signature.
  __host__ __device__ KVP operator()(KVP a, KVP b) const { return a.value < b.value ? a : b; }

__host__ __device__ AccType operator()(AccType a, AccType b) const { return min(a, b); }

__host__ __device__ bool isAmin(AccType a, AccType b) const { return a < b ? true : false; }

};

template <typename DataT,
          typename OutT,
          typename IdxT,
          typename Policy,
          typename ReduceOpT,
          typename KVPReduceOpT>
void fusedL2NNImpl(OutT* min,
                   const DataT* x,
                   const DataT* y,
                   const DataT* xn,
                   const DataT* yn,
                   IdxT m,
                   IdxT n,
                   IdxT k,
                   int* workspace,
                   ReduceOpT redOp,
                   KVPReduceOpT pairRedOp,
                   bool sqrt,
                   bool initOutBuffer,
                   cudaStream_t stream)
{
  // The kernel policy is determined by fusedL2NN.
  typedef Policy P;

  dim3 blk(P::Nthreads);
  auto nblks            = raft::ceildiv<int>(m, P::Nthreads);
  constexpr auto maxVal = std::numeric_limits<DataT>::max();
  typedef KeyValuePair<IdxT, DataT> KVPair;

  RAFT_CUDA_TRY(cudaMemsetAsync(workspace, 0, sizeof(int) * m, stream));
  if (initOutBuffer) {
    initKernel<DataT, OutT, IdxT, ReduceOpT>
      <<<nblks, P::Nthreads, 0, stream>>>(min, m, maxVal, redOp);
    RAFT_CUDA_TRY(cudaGetLastError());
  }

<<<<<<< HEAD
  const auto deviceVersion = getComputeCapability();

  if (deviceVersion.first >= 8) {
    using L2Op                  = raft::distance::detail::ops::l2_exp_cutlass_op<DataT, DataT>;
    using kvp_cg_min_reduce_op_ = kvp_cg_min_reduce_op<DataT, IdxT, OutT>;
    kvp_cg_min_reduce_op_ cg_reduce_op;
    L2Op L2_dist_op(sqrt);

    IdxT lda, ldb, ldd;
    lda = k, ldb = k, ldd = n;

    cutlassFusedDistanceNN<DataT,
                           DataT,
                           OutT,
                           IdxT,
                           P::Veclen,
                           kvp_cg_min_reduce_op_,
                           L2Op,
                           ReduceOpT,
                           KVPReduceOpT>(x,
                                         y,
                                         xn,
                                         yn,
                                         m,
                                         n,
                                         k,
                                         lda,
                                         ldb,
                                         ldd,
                                         min,
                                         workspace,
                                         cg_reduce_op,
                                         L2_dist_op,
                                         redOp,
                                         pairRedOp,
                                         stream);
  } else {
    auto fin_op                = [] __device__(DataT d_val, int g_d_idx) { return d_val; };
    constexpr size_t shmemSize = P::SmemSize + ((P::Mblk + P::Nblk) * sizeof(DataT));
    if (sqrt) {
      auto fusedL2NNSqrt = fusedL2NNkernel<DataT,
                                           OutT,
                                           IdxT,
                                           true,
                                           P,
                                           ReduceOpT,
                                           KVPReduceOpT,
                                           decltype(core_lambda),
                                           decltype(fin_op)>;
      dim3 grid          = launchConfigGenerator<P>(m, n, shmemSize, fusedL2NNSqrt);

      fusedL2NNSqrt<<<grid, blk, shmemSize, stream>>>(
        min, x, y, xn, yn, m, n, k, maxVal, workspace, redOp, pairRedOp, core_lambda, fin_op);
    } else {
      auto fusedL2NN = fusedL2NNkernel<DataT,
                                       OutT,
                                       IdxT,
                                       false,
                                       P,
                                       ReduceOpT,
                                       KVPReduceOpT,
                                       decltype(core_lambda),
                                       decltype(fin_op)>;
      dim3 grid      = launchConfigGenerator<P>(m, n, shmemSize, fusedL2NN);
      fusedL2NN<<<grid, blk, shmemSize, stream>>>(
        min, x, y, xn, yn, m, n, k, maxVal, workspace, redOp, pairRedOp, core_lambda, fin_op);
    }
  }
=======
  constexpr size_t shmemSize = P::SmemSize + ((P::Mblk + P::Nblk) * sizeof(DataT));
>>>>>>> 082be6ec

  using AccT = DataT;
  ops::l2_exp_distance_op<DataT, AccT, IdxT> distance_op{sqrt};

  raft::identity_op fin_op{};

  auto kernel = fusedL2NNkernel<DataT,
                                OutT,
                                IdxT,
                                P,
                                ReduceOpT,
                                KVPReduceOpT,
                                decltype(distance_op),
                                decltype(fin_op)>;

  dim3 grid = launchConfigGenerator<P>(m, n, shmemSize, kernel);

  kernel<<<grid, blk, shmemSize, stream>>>(
    min, x, y, xn, yn, m, n, k, maxVal, workspace, redOp, pairRedOp, distance_op, fin_op);
  RAFT_CUDA_TRY(cudaGetLastError());
}

}  // namespace detail
}  // namespace distance
}  // namespace raft<|MERGE_RESOLUTION|>--- conflicted
+++ resolved
@@ -16,25 +16,15 @@
 
 #pragma once
 
-<<<<<<< HEAD
-#include <limits>
-#include <raft/core/kvp.hpp>
-#include <raft/distance/detail/distance_ops/l2_exp.cuh>
-#include <raft/distance/detail/fused_distance_nn/cutlass_base.cuh>
-#include <raft/distance/detail/pairwise_distance_base.cuh>
-#include <raft/linalg/contractions.cuh>
-#include <raft/util/cuda_utils.cuh>
-#include <stdint.h>
-=======
 #include <cstddef>                                          // size_t
 #include <limits>                                           // std::numeric_limits
 #include <raft/core/kvp.hpp>                                // raft::KeyValuePair
 #include <raft/core/operators.hpp>                          // raft::identity_op
 #include <raft/distance/detail/distance_ops/l2_exp.cuh>     // ops::l2_exp_distance_op
+#include <raft/distance/detail/fused_distance_nn/cutlass_base.cuh>
 #include <raft/distance/detail/pairwise_distance_base.cuh>  // PairwiseDistances
 #include <raft/linalg/contractions.cuh>                     // Policy
 #include <raft/util/cuda_utils.cuh>                         // raft::ceildiv, raft::shfl
->>>>>>> 082be6ec
 
 namespace raft {
 namespace distance {
@@ -320,7 +310,6 @@
     RAFT_CUDA_TRY(cudaGetLastError());
   }
 
-<<<<<<< HEAD
   const auto deviceVersion = getComputeCapability();
 
   if (deviceVersion.first >= 8) {
@@ -358,60 +347,30 @@
                                          pairRedOp,
                                          stream);
   } else {
-    auto fin_op                = [] __device__(DataT d_val, int g_d_idx) { return d_val; };
     constexpr size_t shmemSize = P::SmemSize + ((P::Mblk + P::Nblk) * sizeof(DataT));
-    if (sqrt) {
-      auto fusedL2NNSqrt = fusedL2NNkernel<DataT,
-                                           OutT,
-                                           IdxT,
-                                           true,
-                                           P,
-                                           ReduceOpT,
-                                           KVPReduceOpT,
-                                           decltype(core_lambda),
-                                           decltype(fin_op)>;
-      dim3 grid          = launchConfigGenerator<P>(m, n, shmemSize, fusedL2NNSqrt);
-
-      fusedL2NNSqrt<<<grid, blk, shmemSize, stream>>>(
-        min, x, y, xn, yn, m, n, k, maxVal, workspace, redOp, pairRedOp, core_lambda, fin_op);
-    } else {
-      auto fusedL2NN = fusedL2NNkernel<DataT,
-                                       OutT,
-                                       IdxT,
-                                       false,
-                                       P,
-                                       ReduceOpT,
-                                       KVPReduceOpT,
-                                       decltype(core_lambda),
-                                       decltype(fin_op)>;
-      dim3 grid      = launchConfigGenerator<P>(m, n, shmemSize, fusedL2NN);
-      fusedL2NN<<<grid, blk, shmemSize, stream>>>(
-        min, x, y, xn, yn, m, n, k, maxVal, workspace, redOp, pairRedOp, core_lambda, fin_op);
-    }
-  }
-=======
-  constexpr size_t shmemSize = P::SmemSize + ((P::Mblk + P::Nblk) * sizeof(DataT));
->>>>>>> 082be6ec
-
-  using AccT = DataT;
-  ops::l2_exp_distance_op<DataT, AccT, IdxT> distance_op{sqrt};
-
-  raft::identity_op fin_op{};
-
-  auto kernel = fusedL2NNkernel<DataT,
-                                OutT,
-                                IdxT,
-                                P,
-                                ReduceOpT,
-                                KVPReduceOpT,
-                                decltype(distance_op),
-                                decltype(fin_op)>;
-
-  dim3 grid = launchConfigGenerator<P>(m, n, shmemSize, kernel);
-
-  kernel<<<grid, blk, shmemSize, stream>>>(
-    min, x, y, xn, yn, m, n, k, maxVal, workspace, redOp, pairRedOp, distance_op, fin_op);
-  RAFT_CUDA_TRY(cudaGetLastError());
+
+
+    using AccT = DataT;
+    ops::l2_exp_distance_op<DataT, AccT, IdxT> distance_op{sqrt};
+
+    raft::identity_op fin_op{};
+
+    auto kernel = fusedL2NNkernel<DataT,
+                                  OutT,
+                                  IdxT,
+                                  P,
+                                  ReduceOpT,
+                                  KVPReduceOpT,
+                                  decltype(distance_op),
+                                  decltype(fin_op)>;
+
+    dim3 grid = launchConfigGenerator<P>(m, n, shmemSize, kernel);
+
+    kernel<<<grid, blk, shmemSize, stream>>>(
+      min, x, y, xn, yn, m, n, k, maxVal, workspace, redOp, pairRedOp, distance_op, fin_op);
+    RAFT_CUDA_TRY(cudaGetLastError());
+  }
+
 }
 
 }  // namespace detail
