--- conflicted
+++ resolved
@@ -332,9 +332,6 @@
     RAFT_CUDA_TRY(cudaGetLastError());
   }
 
-<<<<<<< HEAD
-  auto fin_op = [] __device__(DataT d_val, int g_d_idx) { return d_val; };
-
   const auto deviceVersion = getComputeCapability();
 
   if (deviceVersion.first >= 8) {
@@ -351,6 +348,7 @@
                            lda, ldb, ldd, min, workspace, cg_reduce_op, L2_dist_op,
                            redOp, pairRedOp, stream);
   } else {
+    auto fin_op = [] __device__(DataT d_val, int g_d_idx) { return d_val; };
     constexpr size_t shmemSize = P::SmemSize + ((P::Mblk + P::Nblk) * sizeof(DataT));
     if (sqrt) {
       auto fusedL2NNSqrt = fusedL2NNkernel<DataT,
@@ -380,60 +378,6 @@
       fusedL2NN<<<grid, blk, shmemSize, stream>>>(
         min, x, y, xn, yn, m, n, k, maxVal, workspace, redOp, pairRedOp, core_lambda, fin_op);
     }
-=======
-  constexpr size_t shmemSize = P::SmemSize + ((P::Mblk + P::Nblk) * sizeof(DataT));
-  if (sqrt) {
-    auto fusedL2NNSqrt = fusedL2NNkernel<DataT,
-                                         OutT,
-                                         IdxT,
-                                         true,
-                                         P,
-                                         ReduceOpT,
-                                         KVPReduceOpT,
-                                         decltype(core_lambda),
-                                         raft::identity_op>;
-    dim3 grid          = launchConfigGenerator<P>(m, n, shmemSize, fusedL2NNSqrt);
-
-    fusedL2NNSqrt<<<grid, blk, shmemSize, stream>>>(min,
-                                                    x,
-                                                    y,
-                                                    xn,
-                                                    yn,
-                                                    m,
-                                                    n,
-                                                    k,
-                                                    maxVal,
-                                                    workspace,
-                                                    redOp,
-                                                    pairRedOp,
-                                                    core_lambda,
-                                                    raft::identity_op{});
-  } else {
-    auto fusedL2NN = fusedL2NNkernel<DataT,
-                                     OutT,
-                                     IdxT,
-                                     false,
-                                     P,
-                                     ReduceOpT,
-                                     KVPReduceOpT,
-                                     decltype(core_lambda),
-                                     raft::identity_op>;
-    dim3 grid      = launchConfigGenerator<P>(m, n, shmemSize, fusedL2NN);
-    fusedL2NN<<<grid, blk, shmemSize, stream>>>(min,
-                                                x,
-                                                y,
-                                                xn,
-                                                yn,
-                                                m,
-                                                n,
-                                                k,
-                                                maxVal,
-                                                workspace,
-                                                redOp,
-                                                pairRedOp,
-                                                core_lambda,
-                                                raft::identity_op{});
->>>>>>> ef959889
   }
 
   RAFT_CUDA_TRY(cudaGetLastError());
