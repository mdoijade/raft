--- conflicted
+++ resolved
@@ -97,29 +97,6 @@
     test/test.cpp
   )
 
-<<<<<<< HEAD
-    ConfigureTest(NAME DISTANCE_TEST
-            PATH
-            test/distance/dist_adj.cu
-            test/distance/dist_canberra.cu
-            test/distance/dist_chebyshev.cu
-            test/distance/dist_correlation.cu
-            test/distance/dist_cos.cu
-            test/distance/dist_euc_exp.cu
-            test/distance/dist_euc_unexp.cu
-            test/distance/dist_eucsqrt_exp.cu
-            test/distance/dist_hamming.cu
-            test/distance/dist_hellinger.cu
-            test/distance/dist_jensen_shannon.cu
-            test/distance/dist_kl_divergence.cu
-            test/distance/dist_l1.cu
-            test/distance/dist_minkowski.cu
-            test/distance/dist_russell_rao.cu
-            test/distance/fused_l2_nn.cu
-            test/distance/gram.cu
-            OPTIONAL DIST
-    )
-=======
   ConfigureTest(
     NAME
     DISTANCE_TEST
@@ -131,6 +108,7 @@
     test/distance/dist_cos.cu
     test/distance/dist_euc_exp.cu
     test/distance/dist_euc_unexp.cu
+    test/distance/dist_eucsqrt_exp.cu
     test/distance/dist_hamming.cu
     test/distance/dist_hellinger.cu
     test/distance/dist_jensen_shannon.cu
@@ -143,7 +121,6 @@
     OPTIONAL
     DIST
   )
->>>>>>> 560c66b1
 
   ConfigureTest(NAME LABEL_TEST PATH test/label/label.cu test/label/merge_labels.cu)
 
