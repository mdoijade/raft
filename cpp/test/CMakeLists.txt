--- conflicted
+++ resolved
@@ -294,11 +294,7 @@
 
   ConfigureTest(
     NAME SPARSE_DIST_TEST PATH test/sparse/dist_coo_spmv.cu test/sparse/distance.cu
-<<<<<<< HEAD
-    test/sparse/gram.cu OPTIONAL LIB
-=======
     test/sparse/gram.cu OPTIONAL LIB EXPLICIT_INSTANTIATE_ONLY
->>>>>>> fbce1a43
   )
 
   ConfigureTest(
